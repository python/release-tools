#!/usr/bin/env python3

"""An assistant for making Python releases.

Original code by Benjamin Peterson
Additions by Barry Warsaw, Georg Brandl and Benjamin Peterson
"""

from __future__ import annotations

import datetime
import glob
import hashlib
import json
import optparse
import os
import re
import readline  # noqa: F401
import shutil
import subprocess
import sys
import tempfile
import urllib.request
from collections.abc import Generator, Sequence
from contextlib import contextmanager
from dataclasses import dataclass
from functools import cache
from pathlib import Path
from typing import (
    Any,
    Callable,
    Literal,
    Protocol,
    Self,
    overload,
)
from urllib.request import urlopen

COMMASPACE = ", "
SPACE = " "
tag_cre = re.compile(r"(\d+)(?:\.(\d+)(?:\.(\d+))?)?(?:([ab]|rc)(\d+))?$")


class ReleaseShelf(Protocol):
    def close(self) -> None: ...

    @overload
    def get(self, key: Literal["finished"], default: bool | None = None) -> bool: ...

    @overload
    def get(
        self, key: Literal["completed_tasks"], default: list[Task] | None = None
    ) -> list[Task]: ...

    @overload
    def get(self, key: Literal["gpg_key"], default: str | None = None) -> str: ...

    @overload
    def get(self, key: Literal["git_repo"], default: Path | None = None) -> Path: ...

    @overload
    def get(self, key: Literal["auth_info"], default: str | None = None) -> str: ...

    @overload
    def get(self, key: Literal["ssh_user"], default: str | None = None) -> str: ...

    @overload
    def get(
        self, key: Literal["ssh_key"], default: str | None = None
    ) -> str | None: ...

    @overload
    def get(self, key: Literal["sign_gpg"], default: bool | None = None) -> bool: ...

    @overload
    def get(
        self, key: Literal["security_release"], default: bool | None = None
    ) -> bool: ...

    @overload
    def get(self, key: Literal["release"], default: Tag | None = None) -> Tag: ...

    @overload
    def __getitem__(self, key: Literal["finished"]) -> bool: ...

    @overload
    def __getitem__(self, key: Literal["completed_tasks"]) -> list[Task]: ...

    @overload
    def __getitem__(self, key: Literal["gpg_key"]) -> str: ...

    @overload
    def __getitem__(self, key: Literal["git_repo"]) -> Path: ...

    @overload
    def __getitem__(self, key: Literal["auth_info"]) -> str: ...

    @overload
    def __getitem__(self, key: Literal["ssh_user"]) -> str: ...

    @overload
    def __getitem__(self, key: Literal["ssh_key"]) -> str | None: ...

    @overload
    def __getitem__(self, key: Literal["sign_gpg"]) -> bool: ...

    @overload
    def __getitem__(self, key: Literal["security_release"]) -> bool: ...

    @overload
    def __getitem__(self, key: Literal["release"]) -> Tag: ...

    @overload
    def __setitem__(self, key: Literal["finished"], value: bool) -> None: ...

    @overload
    def __setitem__(
        self, key: Literal["completed_tasks"], value: list[Task]
    ) -> None: ...

    @overload
    def __setitem__(self, key: Literal["gpg_key"], value: str) -> None: ...

    @overload
    def __setitem__(self, key: Literal["git_repo"], value: Path) -> None: ...

    @overload
    def __setitem__(self, key: Literal["auth_info"], value: str) -> None: ...

    @overload
    def __setitem__(self, key: Literal["ssh_user"], value: str) -> None: ...

    @overload
    def __setitem__(self, key: Literal["ssh_key"], value: str | None) -> None: ...

    @overload
    def __setitem__(self, key: Literal["sign_gpg"], value: bool) -> None: ...

    @overload
    def __setitem__(self, key: Literal["security_release"], value: bool) -> None: ...

    @overload
    def __setitem__(self, key: Literal["release"], value: Tag) -> None: ...


@dataclass
class Task:
    function: Callable[[ReleaseShelf], None]
    description: str

    def __call__(self, db: ReleaseShelf) -> Any:
        return getattr(self, "function")(db)


class Tag:
    def __init__(self, tag_name: str) -> None:
        # if tag is ".", use current directory name as tag
        # e.g. if current directory name is "3.4.6",
        # "release.py --bump 3.4.6" and "release.py --bump ." are the same
        if tag_name == ".":
            tag_name = os.path.basename(os.getcwd())
        result = tag_cre.match(tag_name)
        if result is None:
            error(f"tag {tag_name} is not valid")
        assert result is not None
        data = list(result.groups())
        if data[3] is None:
            # A final release.
            self.is_final = True
            data[3] = "f"
        else:
            self.is_final = False
        # For everything else, None means 0.
        for i, thing in enumerate(data):
            if thing is None:
                data[i] = 0
        self.major = int(data[0])
        self.minor = int(data[1])
        self.patch = int(data[2])
        self.level = data[3]
        self.serial = int(data[4])
        # This has the effect of normalizing the version.
        self.text = self.normalized()
        if self.level != "f":
            assert self.level is not None
            self.text += self.level + str(self.serial)
        self.basic_version = f"{self.major}.{self.minor}"

    def __str__(self) -> str:
        return self.text

    def normalized(self) -> str:
        return f"{self.major}.{self.minor}.{self.patch}"

    @property
    def branch(self) -> str:
        return "main" if self.is_alpha_release else f"{self.major}.{self.minor}"

    @property
    def is_alpha_release(self) -> bool:
        return self.level == "a"

    @property
    def is_release_candidate(self) -> bool:
        return self.level == "rc"

    @property
    def is_feature_freeze_release(self) -> bool:
        return self.level == "b" and self.serial == 1

    @property
    def is_security_release(self) -> bool:
        url = "https://peps.python.org/api/release-cycle.json"
        with urlopen(url) as response:
            data = json.loads(response.read())
        return str(data[self.basic_version]["status"]) == "security"

    @property
    def nickname(self) -> str:
        return self.text.replace(".", "")

    @property
    def gitname(self) -> str:
        return "v" + self.text

    @property
    def long_name(self) -> str:
        if self.is_final:
            return self.text

        level = {
            "a": "alpha",
            "b": "beta",
            "rc": "release candidate",
        }[self.level]
        return f"{self.normalized()} {level} {self.serial}"

    def next_minor_release(self) -> Self:
        return self.__class__(f"{self.major}.{int(self.minor)+1}.0a0")

    def as_tuple(self) -> tuple[int, int, int, str, int]:
        assert isinstance(self.level, str)
        return self.major, self.minor, self.patch, self.level, self.serial

    @property
    def committed_at(self) -> datetime.datetime:
        # Fetch the epoch of the tagged commit for build reproducibility.
        proc = subprocess.run(
            ["git", "log", self.gitname, "-1", "--pretty=%ct"], stdout=subprocess.PIPE
        )
        if proc.returncode != 0:
            error(f"Couldn't fetch the epoch of tag {self.gitname}")
        return datetime.datetime.fromtimestamp(
            int(proc.stdout.decode().strip()), tz=datetime.timezone.utc
        )

    @property
    def includes_docs(self) -> bool:
        """True if docs should be included in the release"""
        return self.is_final or self.is_release_candidate

    @property
    def doc_version(self) -> str:
        """Text used for notes in docs like 'Added in x.y'"""
        # - ignore levels (alpha/beta/rc are preparation for the full release)
        # - use just X.Y for patch 0
        if self.patch == 0:
            return f"{self.major}.{self.minor}"
        else:
            return f"{self.major}.{self.minor}.{self.patch}"


def error(*msgs: str) -> None:
    print("**ERROR**", file=sys.stderr)
    for msg in msgs:
        print(msg, file=sys.stderr)
    sys.exit(1)


def run_cmd(
    cmd: Sequence[str] | str, silent: bool = False, shell: bool = False, **kwargs: Any
) -> None:
    if shell:
        cmd = SPACE.join(cmd)
    if not silent:
        print(f"Executing {cmd}")
    try:
        if silent:
            subprocess.check_call(cmd, shell=shell, stdout=subprocess.PIPE, **kwargs)
        else:
            subprocess.check_call(cmd, shell=shell, **kwargs)
    except subprocess.CalledProcessError:
        error(f"{cmd} failed")


readme_re = re.compile(r"This is Python version 3\.\d").match


def chdir_to_repo_root() -> str:
    # find the root of the local CPython repo
    # note that we can't ask git, because we might
    # be in an exported directory tree!

    # we intentionally start in a (probably nonexistent) subtree
    # the first thing the while loop does is .., basically
    path = os.path.abspath("garglemox")
    while True:
        next_path = os.path.dirname(path)
        if next_path == path:
            sys.exit("You're not inside a CPython repo right now!")
        path = next_path

        os.chdir(path)

        def test_first_line(
            filename: str,
            test: Callable[[str], object],
        ) -> bool:
            if not os.path.exists(filename):
                return False
            with open(filename) as f:
                lines = f.read().split("\n")
                if not (lines and test(lines[0])):
                    return False
            return True

        if not test_first_line("README.rst", readme_re):
            continue
        if not test_first_line("LICENSE", "A. HISTORY OF THE SOFTWARE".__eq__):
            continue
        if not os.path.exists("Include/Python.h"):
            continue
        if not os.path.exists("Python/ceval.c"):
            continue

        break

    root = path
    return root


def get_output(args: list[str]) -> bytes:
    return subprocess.check_output(args)


def check_env() -> None:
    if "EDITOR" not in os.environ:
        error("editor not detected.", "Please set your EDITOR environment variable")
    if not os.path.exists(".git"):
        error("CWD is not a git clone")


def get_arg_parser() -> optparse.OptionParser:
    usage = "%prog [options] tagname"
    p = optparse.OptionParser(usage=usage)
    p.add_option(
        "-b",
        "--bump",
        default=False,
        action="store_true",
        help="bump the revision number in important files",
    )
    p.add_option(
        "-e",
        "--export",
        default=False,
        action="store_true",
        help="Export the git tag to a tarball and build docs",
    )
    p.add_option(
        "-u",
        "--upload",
        metavar="username",
        help="Upload the tarballs and docs to dinsdale",
    )
    p.add_option(
        "-m",
        "--branch",
        default=False,
        action="store_true",
        help="Create a maintenance branch to go along with the release",
    )
    p.add_option(
        "-t",
        "--tag",
        default=False,
        action="store_true",
        help="Tag the release in Subversion",
    )
    p.add_option(
        "-d",
        "--done",
        default=False,
        action="store_true",
        help="Do post-release cleanups (i.e.  you're done!)",
    )
    p.add_option(
        "--skip-docs",
        default=False,
        action="store_true",
        help="Skip building the documentation during export",
    )
    return p


def constant_replace(
    filename: str,
    updated_constants: str,
    comment_start: str = "/*",
    comment_end: str = "*/",
) -> None:
    """Inserts in between --start constant-- and --end constant-- in a file"""
    start_tag = comment_start + "--start constants--" + comment_end
    end_tag = comment_start + "--end constants--" + comment_end
    with open(filename, encoding="ascii") as infile, open(
        filename + ".new", "w", encoding="ascii"
    ) as outfile:
        found_constants = False
        waiting_for_end = False
        for line in infile:
            if line[:-1] == start_tag:
                print(start_tag, file=outfile)
                print(updated_constants, file=outfile)
                print(end_tag, file=outfile)
                waiting_for_end = True
                found_constants = True
            elif line[:-1] == end_tag:
                waiting_for_end = False
            elif waiting_for_end:
                pass
            else:
                outfile.write(line)
    if not found_constants:
        error(f"Constant section delimiters not found: {filename}")
    os.rename(filename + ".new", filename)


def tweak_patchlevel(
    tag: Tag, filename: str = "Include/patchlevel.h", done: bool = False
) -> None:
    print(f"Updating {filename}...", end=" ")
    template = '''
#define PY_MAJOR_VERSION\t{tag.major}
#define PY_MINOR_VERSION\t{tag.minor}
#define PY_MICRO_VERSION\t{tag.patch}
#define PY_RELEASE_LEVEL\t{level_def}
#define PY_RELEASE_SERIAL\t{tag.serial}

/* Version as a string */
#define PY_VERSION      \t\"{tag.text}{plus}"'''.strip()
    assert isinstance(tag.level, str)
    level_def = {
        "a": "PY_RELEASE_LEVEL_ALPHA",
        "b": "PY_RELEASE_LEVEL_BETA",
        "rc": "PY_RELEASE_LEVEL_GAMMA",
        "f": "PY_RELEASE_LEVEL_FINAL",
    }[tag.level]
    new_constants = template.format(
        tag=tag, level_def=level_def, plus=done and "+" or ""
    )
    if tag.as_tuple() >= (3, 7, 0, "a", 3):
        new_constants = new_constants.expandtabs()
    constant_replace(filename, new_constants)
    print("done")


@cache
def get_pep_number(version: str) -> str:
    """Fetch PEP number for a Python version from peps.python.org.

    Returns the PEP number as a string, or "TODO" if not found.
    """
    url = "https://peps.python.org/api/release-cycle.json"
    with urllib.request.urlopen(url, timeout=10) as response:
        data = json.loads(response.read().decode())
        if version in data:
            pep = data[version].get("pep")
            if pep:
                return str(pep)
    return "TODO"


def tweak_readme(tag: Tag, filename: str = "README.rst") -> None:
    print(f"Updating {filename}...", end=" ")
    readme = Path(filename)

    # Update first line: "This is Python version X.Y.Z {release_level} N"
    # and update length of underline in second line to match.
<<<<<<< HEAD
    content = readme.read_text()
    lines = content.split("\n")
=======
    lines = readme.read_text().split("\n")
>>>>>>> c0f574f8
    this_is = f"This is Python version {tag.long_name}"
    underline = "=" * len(this_is)
    lines[0] = this_is
    lines[1] = underline
    content = "\n".join(lines)

    DOCS_URL = r"https://docs\.python\.org/"
    X_Y = r"\d+\.\d+"

    # Replace in: 3.14 <https://docs.python.org/3.14/whatsnew/3.14.html>`_
    content = re.sub(
        rf"{X_Y} (<{DOCS_URL}){X_Y}(/whatsnew/){X_Y}(\.html>`_)",
        rf"{tag.basic_version} \g<1>{tag.basic_version}\g<2>{tag.basic_version}\g<3>",
        content,
    )

    # Replace in: `Documentation for Python 3.14 <https://docs.python.org/3.14/>`_
    content = re.sub(
        rf"(`Documentation for Python ){X_Y}( <{DOCS_URL}){X_Y}(/>`_)",
        rf"\g<1>{tag.basic_version}\g<2>{tag.basic_version}\g<3>",
        content,
    )

    # Get PEP number for this version
    pep_number = get_pep_number(tag.basic_version)
    pep_padded = pep_number.zfill(4) if pep_number != "TODO" else "TODO"

    # Replace in: `PEP 745 <https://peps.python.org/pep-0745/>`__ for Python 3.14
    content = re.sub(
        rf"(`PEP )\d+( <https://peps\.python\.org/pep-)\d+(/>`__ for Python ){X_Y}",
        rf"\g<1>{pep_number}\g<2>{pep_padded}\g<3>{tag.basic_version}",
        content,
    )

    readme.write_text(content)
    print("done")


def bump(tag: Tag) -> None:
    print(f"Bumping version to {tag}")

    tweak_patchlevel(tag)
    tweak_readme(tag)

    extra_work = False
    other_files = []
    if tag.patch == 0 and tag.level == "a" and tag.serial == 0:
        extra_work = True
        other_files += [
            "configure.ac",
            "Doc/tutorial/interpreter.rst",
            "Doc/tutorial/stdlib.rst",
            "Doc/tutorial/stdlib2.rst",
            "PC/pyconfig.h.in",
            "PCbuild/rt.bat",
            ".github/ISSUE_TEMPLATE/bug.yml",
            ".github/ISSUE_TEMPLATE/crash.yml",
        ]
    print("\nManual editing time...")
    for filename in other_files:
        if os.path.exists(filename):
            print(f"Edit {filename}")
            manual_edit(filename)
        else:
            print(f"Skipping {filename}")

    print("Bumped revision")
    if extra_work:
        print("configure.ac has changed; re-run autotools!")
    print("Please commit and use --tag")


def manual_edit(filename: str) -> None:
    editor = os.environ["EDITOR"].split()
    run_cmd([*editor, filename])


@contextmanager
def pushd(new: str) -> Generator[None, None, None]:
    print(f"chdir'ing to {new}")
    old = os.getcwd()
    os.chdir(new)
    try:
        yield
    finally:
        os.chdir(old)


def make_dist(name: str) -> None:
    try:
        os.mkdir(name)
    except OSError:
        if os.path.isdir(name):
            print(f"WARNING: dist dir {name} already exists", file=sys.stderr)
        else:
            error(f"{name}/ is not a directory")
    else:
        print(f"created dist directory {name}")


def tarball(source: str, clamp_mtime: str) -> None:
    """Build tarballs for a directory."""
    print("Making .tgz")
    base = os.path.basename(source)
    tgz = os.path.join("src", base + ".tgz")
    xz = os.path.join("src", base + ".tar.xz")
    # Recommended options for creating reproducible tarballs from:
    # https://www.gnu.org/software/tar/manual/html_node/Reproducibility.html#Reproducibility
    # and https://reproducible-builds.org/docs/archives/
    repro_options = [
        # Sorts the entries in the tarball by name.
        "--sort=name",
        # Sets a maximum 'modified time' of entries in tarball.
        f"--mtime={clamp_mtime}",
        "--clamp-mtime",
        # Sets the owner uid and gid to 0.
        "--owner=0",
        "--group=0",
        "--numeric-owner",
        # Omits process ID, file access, and status change times.
        "--pax-option=exthdr.name=%d/PaxHeaders/%f,delete=atime,delete=ctime",
        # Omit irrelevant info about file permissions.
        "--mode=go+u,go-w",
    ]
    run_cmd(
        [
            "tar",
            "cf",
            tgz,
            *repro_options,
            "--use-compress-program",
            "gzip --no-name -9",
            source,
        ]
    )
    print("Making .tar.xz")
    run_cmd(["tar", "cJf", xz, *repro_options, source])
    print("Calculating md5 sums")
    checksum_tgz = hashlib.md5()
    with open(tgz, "rb") as data:
        checksum_tgz.update(data.read())
    checksum_xz = hashlib.md5()
    with open(xz, "rb") as data:
        checksum_xz.update(data.read())
    print(f"  {checksum_tgz.hexdigest()}  {os.path.getsize(tgz):8}  {tgz}")
    print(f"  {checksum_xz.hexdigest()}  {os.path.getsize(xz):8}  {xz}")


def export(tag: Tag, silent: bool = False, skip_docs: bool = False) -> None:
    make_dist(tag.text)
    print("Exporting tag:", tag.text)
    archivename = f"Python-{tag.text}"
    # I have not figured out how to get git to directly produce an
    # archive directory like hg can, so use git to produce a temporary
    # tarball then expand it with tar.
    archivetempfile = f"{archivename}.tar"
    run_cmd(
        [
            "git",
            "archive",
            "--format=tar",
            f"--prefix={archivename}/",
            "-o",
            archivetempfile,
            tag.gitname,
        ],
        silent=silent,
    )
    with pushd(tag.text):
        archivetempfile = f"../{archivetempfile}"
        run_cmd(["tar", "-xf", archivetempfile], silent=silent)
        os.unlink(archivetempfile)
        with pushd(archivename):
            # Touch a few files that get generated so they're up-to-date in
            # the tarball.
            #
            # Note, with the demise of "make touch" and the hg touch
            # extension, touches should not be needed anymore,
            # but keep it for now as a reminder.
            maybe_touchables = [
                "Include/Python-ast.h",
                "Include/internal/pycore_ast.h",
                "Include/internal/pycore_ast_state.h",
                "Python/Python-ast.c",
                "Python/opcode_targets.h",
            ]
            touchables = [file for file in maybe_touchables if os.path.exists(file)]
            print(
                "Touching:",
                COMMASPACE.join(name.rsplit("/", 1)[-1] for name in touchables),
            )
            for name in touchables:
                os.utime(name, None)

            # build docs *before* we do "blurb export"
            # because docs now depend on Misc/NEWS.d
            # and we remove Misc/NEWS.d as part of cleanup for export
            #
            # If --skip-docs is provided we don't build and docs.
            if not skip_docs and (tag.is_final or tag.level == "rc"):
                docdist = build_docs()

            print("Using blurb to build Misc/NEWS")
            run_cmd(["blurb", "merge"], silent=silent)

            # Remove files we don't want to ship in tarballs.
            print("Removing VCS .*ignore, .git*, Misc/NEWS.d, et al")
            for name in (
                ".gitattributes",
                ".gitignore",
                ".hgignore",
                ".hgeol",
                ".hgtags",
                ".hgtouch",
                ".bzrignore",
                ".codecov.yml",
                ".mention-bot",
                ".travis.yml",
            ):
                try:
                    os.unlink(name)
                except OSError:
                    pass

            # Remove directories we don't want to ship in tarballs.
            run_cmd(["blurb", "export"], silent=silent)
            for name in (".azure-pipelines", ".git", ".github", ".hg", "Misc/mypy"):
                shutil.rmtree(name, ignore_errors=True)

        if not skip_docs and (tag.is_final or tag.level == "rc"):
            shutil.copytree(docdist, "docs")

        with pushd(os.path.join(archivename, "Doc")):
            print("Removing doc build artifacts")
            shutil.rmtree("venv", ignore_errors=True)
            shutil.rmtree("build", ignore_errors=True)
            shutil.rmtree("dist", ignore_errors=True)
            shutil.rmtree("tools/docutils", ignore_errors=True)
            shutil.rmtree("tools/jinja2", ignore_errors=True)
            shutil.rmtree("tools/pygments", ignore_errors=True)
            shutil.rmtree("tools/sphinx", ignore_errors=True)

        with pushd(archivename):
            print("Zapping pycs")
            run_cmd(
                [
                    "find",
                    ".",
                    "-depth",
                    "-name",
                    "__pycache__",
                    "-exec",
                    "rm",
                    "-rf",
                    "{}",
                    ";",
                ],
                silent=silent,
            )
            run_cmd(
                ["find", ".", "-name", "*.py[co]", "-exec", "rm", "-f", "{}", ";"],
                silent=silent,
            )

        os.mkdir("src")
        tarball(archivename, tag.committed_at.strftime("%Y-%m-%d %H:%M:%SZ"))
    print()
    print(f"**Now extract the archives in {tag.text}/src and run the tests**")
    print("**You may also want to run make install and re-test**")


def build_docs() -> str:
    """Build and tarball the documentation"""
    print("Building docs")
    with tempfile.TemporaryDirectory() as venv:
        run_cmd(["python3", "-m", "venv", venv])
        pip = os.path.join(venv, "bin", "pip")
        run_cmd([pip, "install", "-r", "Doc/requirements.txt"])
        sphinx_build = os.path.join(venv, "bin", "sphinx-build")
        blurb = os.path.join(venv, "bin", "blurb")
        docs_env = {
            **os.environ,
            "BLURB": blurb,
            "SPHINXBUILD": sphinx_build,
            "SPHINXOPTS": "-j10",
        }
        with pushd("Doc"):
            run_cmd(("make", "dist-epub"), env=docs_env)
            run_cmd(("make", "dist-html"), env=docs_env)
            run_cmd(("make", "dist-texinfo"), env=docs_env)
            run_cmd(("make", "dist-text"), env=docs_env)
            return os.path.abspath("dist")


def upload(tag: Tag, username: str) -> None:
    """scp everything to dinsdale"""
    address = f'"{username}@dinsdale.python.org:'

    def scp(from_loc: str, to_loc: str) -> None:
        run_cmd(["scp", from_loc, address + to_loc])

    with pushd(tag.text):
        print("Uploading source tarballs")
        scp("src", f"/data/python-releases/{tag.nickname}")
        print("Upload doc tarballs")
        scp("docs", f"/data/python-releases/doc/{tag.nickname}")
        print(
            "* Now change the permissions on the tarballs so they are "
            "writable by the webmaster group. *"
        )


def make_tag(tag: Tag, *, sign_gpg: bool = True) -> bool:
    # make sure we've run blurb export
    good_files = glob.glob("Misc/NEWS.d/" + str(tag) + ".rst")
    bad_files = list(glob.glob("Misc/NEWS.d/next/*/0*.rst"))
    bad_files.extend(glob.glob("Misc/NEWS.d/next/*/2*.rst"))
    if bad_files or not good_files:
        print('It doesn\'t look like you ran "blurb release" yet.')
        if bad_files:
            print("There are still reST files in NEWS.d/next/...")
        if not good_files:
            print(f"There is no Misc/NEWS.d/{tag}.rst file.")
        if input("Are you sure you want to tag? (y/n) > ") not in ("y", "yes"):
            print("Aborting.")
            return False

    # make sure we're on the correct branch
    if tag.patch > 0:
        if (
            get_output(["git", "name-rev", "--name-only", "HEAD"]).strip().decode()
            != tag.basic_version
        ):
            print("It doesn't look like you're on the correct branch.")
            if input("Are you sure you want to tag? (y/n) > ").lower() not in (
                "y",
                "yes",
            ):
                print("Aborting.")
                return False

    if sign_gpg:
        print("Signing tag")
        uid = os.environ.get("GPG_KEY_FOR_RELEASE")
        if not uid:
            print("List of available private keys:")
            run_cmd(['gpg -K | grep -A 1 "^sec"'], shell=True)
            uid = input("Please enter key ID to use for signing: ")
        run_cmd(
            ["git", "tag", "-s", "-u", uid, tag.gitname, "-m", "Python " + str(tag)]
        )
    else:
        print("Creating tag")
        run_cmd(["git", "tag", tag.gitname, "-m", "Python " + str(tag)])

    return True


def done(tag: Tag) -> None:
    tweak_patchlevel(tag, done=True)


def main(argv: Any) -> None:
    chdir_to_repo_root()
    parser = get_arg_parser()
    options, args = parser.parse_args(argv)
    if options.skip_docs and not options.export:
        error("--skip-docs option has no effect without --export")
    if len(args) != 2:
        if "RELEASE_TAG" not in os.environ:
            parser.print_usage()
            sys.exit(1)
        tagname = os.environ["RELEASE_TAG"]
    else:
        tagname = args[1]
    tag = Tag(tagname)
    if not (options.export or options.upload):
        check_env()
    if options.bump:
        bump(tag)
    if options.tag:
        make_tag(tag)
    if options.export:
        export(tag, skip_docs=options.skip_docs)
    if options.upload:
        upload(tag, options.upload)
    if options.done:
        done(tag)


if __name__ == "__main__":
    main(sys.argv)<|MERGE_RESOLUTION|>--- conflicted
+++ resolved
@@ -486,12 +486,7 @@
 
     # Update first line: "This is Python version X.Y.Z {release_level} N"
     # and update length of underline in second line to match.
-<<<<<<< HEAD
-    content = readme.read_text()
-    lines = content.split("\n")
-=======
     lines = readme.read_text().split("\n")
->>>>>>> c0f574f8
     this_is = f"This is Python version {tag.long_name}"
     underline = "=" * len(this_is)
     lines[0] = this_is
