#!/usr/bin/env python3

"""An assistant for making Python releases.

Original code by Benjamin Peterson
Additions by Barry Warsaw, Georg Brandl and Benjamin Peterson
"""

from __future__ import annotations

import datetime
import glob
import hashlib
import optparse
import os
import re
import readline  # noqa: F401
import shutil
import subprocess
import sys
import tempfile
from contextlib import contextmanager
from dataclasses import dataclass
from pathlib import Path
from typing import (
    Any,
    Callable,
    Generator,
    Literal,
    Protocol,
    Self,
    overload,
)

COMMASPACE = ", "
SPACE = " "
tag_cre = re.compile(r"(\d+)(?:\.(\d+)(?:\.(\d+))?)?(?:([ab]|rc)(\d+))?$")


<<<<<<< HEAD
class ReleaseShelf(Protocol):  # this will be easier to type in 3.13
=======
class ReleaseShelf(Protocol):
>>>>>>> 27ffbb41
    def close(self) -> None: ...

    @overload
    def get(self, key: Literal["finished"], default: bool | None = None) -> bool: ...

    @overload
    def get(
        self, key: Literal["completed_tasks"], default: list[Task] | None = None
    ) -> list[Task]: ...

    @overload
    def get(self, key: Literal["gpg_key"], default: str | None = None) -> str: ...

    @overload
    def get(self, key: Literal["git_repo"], default: Path | None = None) -> Path: ...

    @overload
    def get(self, key: Literal["auth_info"], default: str | None = None) -> str: ...

    @overload
    def get(self, key: Literal["ssh_user"], default: str | None = None) -> str: ...

    @overload
    def get(self, key: Literal["sign_gpg"], default: bool | None = None) -> bool: ...

    @overload
    def get(self, key: Literal["release"], default: Tag | None = None) -> Tag: ...

    @overload
    def __getitem__(self, key: Literal["finished"]) -> bool: ...

    @overload
    def __getitem__(self, key: Literal["completed_tasks"]) -> list[Task]: ...

    @overload
    def __getitem__(self, key: Literal["gpg_key"]) -> str: ...

    @overload
    def __getitem__(self, key: Literal["git_repo"]) -> Path: ...

    @overload
    def __getitem__(self, key: Literal["auth_info"]) -> str: ...

    @overload
    def __getitem__(self, key: Literal["ssh_user"]) -> str: ...

    @overload
    def __getitem__(self, key: Literal["sign_gpg"]) -> bool: ...

    @overload
    def __getitem__(self, key: Literal["release"]) -> Tag: ...

    @overload
    def __setitem__(self, key: Literal["finished"], value: bool) -> None: ...

    @overload
    def __setitem__(
        self, key: Literal["completed_tasks"], value: list[Task]
    ) -> None: ...

    @overload
    def __setitem__(self, key: Literal["gpg_key"], value: str) -> None: ...

    @overload
    def __setitem__(self, key: Literal["git_repo"], value: Path) -> None: ...

    @overload
    def __setitem__(self, key: Literal["auth_info"], value: str) -> None: ...

    @overload
    def __setitem__(self, key: Literal["ssh_user"], value: str) -> None: ...

    @overload
    def __setitem__(self, key: Literal["sign_gpg"], value: bool) -> None: ...

    @overload
    def __setitem__(self, key: Literal["release"], value: Tag) -> None: ...


@dataclass
class Task:
    function: Callable[[ReleaseShelf], None]
    description: str

    def __call__(self, db: ReleaseShelf) -> Any:
        return getattr(self, "function")(db)


class Tag:
    def __init__(self, tag_name: str) -> None:
        # if tag is ".", use current directory name as tag
        # e.g. if current directory name is "3.4.6",
        # "release.py --bump 3.4.6" and "release.py --bump ." are the same
        if tag_name == ".":
            tag_name = os.path.basename(os.getcwd())
        result = tag_cre.match(tag_name)
        if result is None:
            error(f"tag {tag_name} is not valid")
        assert result is not None
        data = list(result.groups())
        if data[3] is None:
            # A final release.
            self.is_final = True
            data[3] = "f"
        else:
            self.is_final = False
        # For everything else, None means 0.
        for i, thing in enumerate(data):
            if thing is None:
                data[i] = 0
        self.major = int(data[0])
        self.minor = int(data[1])
        self.patch = int(data[2])
        self.level = data[3]
        self.serial = int(data[4])
        # This has the effect of normalizing the version.
        self.text = self.normalized()
        if self.level != "f":
            assert self.level is not None
            self.text += self.level + str(self.serial)
        self.basic_version = f"{self.major}.{self.minor}"

    def __str__(self) -> str:
        return self.text

    def normalized(self) -> str:
        return f"{self.major}.{self.minor}.{self.patch}"

    @property
    def branch(self) -> str:
        return "main" if self.is_alpha_release else f"{self.major}.{self.minor}"

    @property
    def is_alpha_release(self) -> bool:
        return self.level == "a"

    @property
    def is_release_candidate(self) -> bool:
        return self.level == "rc"

    @property
    def is_feature_freeze_release(self) -> bool:
        return self.level == "b" and self.serial == 1

    @property
    def nickname(self) -> str:
        return self.text.replace(".", "")

    @property
    def gitname(self) -> str:
        return "v" + self.text

    def next_minor_release(self) -> Self:
        return self.__class__(f"{self.major}.{int(self.minor)+1}.0a0")

    def as_tuple(self) -> tuple[int, int, int, str, int]:
        assert isinstance(self.level, str)
        return self.major, self.minor, self.patch, self.level, self.serial

    @property
    def committed_at(self) -> datetime.datetime:
        # Fetch the epoch of the tagged commit for build reproducibility.
        proc = subprocess.run(
            ["git", "log", self.gitname, "-1", "--pretty=%ct"], stdout=subprocess.PIPE
        )
        if proc.returncode != 0:
            error(f"Couldn't fetch the epoch of tag {self.gitname}")
        return datetime.datetime.fromtimestamp(
            int(proc.stdout.decode().strip()), tz=datetime.timezone.utc
        )


def error(*msgs: str) -> None:
    print("**ERROR**", file=sys.stderr)
    for msg in msgs:
        print(msg, file=sys.stderr)
    sys.exit(1)


def run_cmd(
    cmd: list[str] | str, silent: bool = False, shell: bool = False, **kwargs: Any
) -> None:
    if shell:
        cmd = SPACE.join(cmd)
    if not silent:
        print(f"Executing {cmd}")
    try:
        if silent:
            subprocess.check_call(cmd, shell=shell, stdout=subprocess.PIPE, **kwargs)
        else:
            subprocess.check_call(cmd, shell=shell, **kwargs)
    except subprocess.CalledProcessError:
        error(f"{cmd} failed")


readme_re = re.compile(r"This is Python version [23]\.\d").match


def chdir_to_repo_root() -> str:
    # find the root of the local CPython repo
    # note that we can't ask git, because we might
    # be in an exported directory tree!

    # we intentionally start in a (probably nonexistent) subtree
    # the first thing the while loop does is .., basically
    path = os.path.abspath("garglemox")
    while True:
        next_path = os.path.dirname(path)
        if next_path == path:
            sys.exit("You're not inside a CPython repo right now!")
        path = next_path

        os.chdir(path)

        def test_first_line(
            filename: str,
            test: Callable[[str], object],
        ) -> bool:
            if not os.path.exists(filename):
                return False
            with open(filename) as f:
                lines = f.read().split("\n")
                if not (lines and test(lines[0])):
                    return False
            return True

        if not (
            test_first_line("README", readme_re)
            or test_first_line("README.rst", readme_re)
        ):
            continue

        if not test_first_line("LICENSE", "A. HISTORY OF THE SOFTWARE".__eq__):
            continue
        if not os.path.exists("Include/Python.h"):
            continue
        if not os.path.exists("Python/ceval.c"):
            continue

        break

    root = path
    return root


def get_output(args: list[str]) -> bytes:
    return subprocess.check_output(args)


def check_env() -> None:
    if "EDITOR" not in os.environ:
        error("editor not detected.", "Please set your EDITOR environment variable")
    if not os.path.exists(".git"):
        error("CWD is not a git clone")


def get_arg_parser() -> optparse.OptionParser:
    usage = "%prog [options] tagname"
    p = optparse.OptionParser(usage=usage)
    p.add_option(
        "-b",
        "--bump",
        default=False,
        action="store_true",
        help="bump the revision number in important files",
    )
    p.add_option(
        "-e",
        "--export",
        default=False,
        action="store_true",
        help="Export the git tag to a tarball and build docs",
    )
    p.add_option(
        "-u",
        "--upload",
        metavar="username",
        help="Upload the tarballs and docs to dinsdale",
    )
    p.add_option(
        "-m",
        "--branch",
        default=False,
        action="store_true",
        help="Create a maintenance branch to go along with the release",
    )
    p.add_option(
        "-t",
        "--tag",
        default=False,
        action="store_true",
        help="Tag the release in Subversion",
    )
    p.add_option(
        "-d",
        "--done",
        default=False,
        action="store_true",
        help="Do post-release cleanups (i.e.  you're done!)",
    )
    p.add_option(
        "--skip-docs",
        default=False,
        action="store_true",
        help="Skip building the documentation during export",
    )
    return p


def constant_replace(
    fn: str, updated_constants: str, comment_start: str = "/*", comment_end: str = "*/"
) -> None:
    """Inserts in between --start constant-- and --end constant-- in a file"""
    start_tag = comment_start + "--start constants--" + comment_end
    end_tag = comment_start + "--end constants--" + comment_end
    with open(fn, encoding="ascii") as infile, open(
        fn + ".new", "w", encoding="ascii"
    ) as outfile:
        found_constants = False
        waiting_for_end = False
        for line in infile:
            if line[:-1] == start_tag:
                print(start_tag, file=outfile)
                print(updated_constants, file=outfile)
                print(end_tag, file=outfile)
                waiting_for_end = True
                found_constants = True
            elif line[:-1] == end_tag:
                waiting_for_end = False
            elif waiting_for_end:
                pass
            else:
                outfile.write(line)
    if not found_constants:
        error(f"Constant section delimiters not found: {fn}")
    os.rename(fn + ".new", fn)


def tweak_patchlevel(tag: Tag, done: bool = False) -> None:
    print("Updating Include/patchlevel.h...", end=" ")
    template = '''
#define PY_MAJOR_VERSION\t{tag.major}
#define PY_MINOR_VERSION\t{tag.minor}
#define PY_MICRO_VERSION\t{tag.patch}
#define PY_RELEASE_LEVEL\t{level_def}
#define PY_RELEASE_SERIAL\t{tag.serial}

/* Version as a string */
#define PY_VERSION      \t\"{tag.text}{plus}"'''.strip()
    assert isinstance(tag.level, str)
    level_def = {
        "a": "PY_RELEASE_LEVEL_ALPHA",
        "b": "PY_RELEASE_LEVEL_BETA",
        "rc": "PY_RELEASE_LEVEL_GAMMA",
        "f": "PY_RELEASE_LEVEL_FINAL",
    }[tag.level]
    new_constants = template.format(
        tag=tag, level_def=level_def, plus=done and "+" or ""
    )
    if tag.as_tuple() >= (3, 7, 0, "a", 3):
        new_constants = new_constants.expandtabs()
    constant_replace("Include/patchlevel.h", new_constants)
    print("done")


def bump(tag: Tag) -> None:
    print(f"Bumping version to {tag}")

    tweak_patchlevel(tag)

    extra_work = False
    # Older releases have a plain text README,
    # newer releases have README.rst.
    other_files = ["README.rst", "README", "Misc/NEWS"]
    if tag.patch == 0 and tag.level == "a" and tag.serial == 0:
        extra_work = True
        other_files += [
            "configure.ac",
            "Doc/tutorial/interpreter.rst",
            "Doc/tutorial/stdlib.rst",
            "Doc/tutorial/stdlib2.rst",
            "LICENSE",
            "Doc/license.rst",
            "PC/pyconfig.h.in",
            "PCbuild/rt.bat",
        ]
    print("\nManual editing time...")
    for fn in other_files:
        if os.path.exists(fn):
            print(f"Edit {fn}")
            manual_edit(fn)
        else:
            print(f"Skipping {fn}")

    print("Bumped revision")
    if extra_work:
        print("configure.ac has change; re-run autotools!")
    print("Please commit and use --tag")


def manual_edit(fn: str) -> None:
    editor = os.environ["EDITOR"].split()
    run_cmd([*editor, fn])


@contextmanager
def pushd(new: str) -> Generator[None, None, None]:
    print(f"chdir'ing to {new}")
    old = os.getcwd()
    os.chdir(new)
    try:
        yield
    finally:
        os.chdir(old)


def make_dist(name: str) -> None:
    try:
        os.mkdir(name)
    except OSError:
        if os.path.isdir(name):
            print(f"WARNING: dist dir {name} already exists", file=sys.stderr)
        else:
            error(f"{name}/ is not a directory")
    else:
        print(f"created dist directory {name}")


def tarball(source: str, clamp_mtime: str) -> None:
    """Build tarballs for a directory."""
    print("Making .tgz")
    base = os.path.basename(source)
    tgz = os.path.join("src", base + ".tgz")
    xz = os.path.join("src", base + ".tar.xz")
    # Recommended options for creating reproducible tarballs from:
    # https://www.gnu.org/software/tar/manual/html_node/Reproducibility.html#Reproducibility
    # and https://reproducible-builds.org/docs/archives/
    repro_options = [
        # Sorts the entries in the tarball by name.
        "--sort=name",
        # Sets a maximum 'modified time' of entries in tarball.
        f"--mtime={clamp_mtime}",
        "--clamp-mtime",
        # Sets the owner uid and gid to 0.
        "--owner=0",
        "--group=0",
        "--numeric-owner",
        # Omits process ID, file access, and status change times.
        "--pax-option=exthdr.name=%d/PaxHeaders/%f,delete=atime,delete=ctime",
        # Omit irrelevant info about file permissions.
        "--mode=go+u,go-w",
    ]
    run_cmd(
        [
            "tar",
            "cf",
            tgz,
            *repro_options,
            "--use-compress-program",
            "gzip --no-name -9",
            source,
        ]
    )
    print("Making .tar.xz")
    run_cmd(["tar", "cJf", xz, *repro_options, source])
    print("Calculating md5 sums")
    checksum_tgz = hashlib.md5()
    with open(tgz, "rb") as data:
        checksum_tgz.update(data.read())
    checksum_xz = hashlib.md5()
    with open(xz, "rb") as data:
        checksum_xz.update(data.read())
    print("  %s  %8s  %s" % (checksum_tgz.hexdigest(), int(os.path.getsize(tgz)), tgz))
    print("  %s  %8s  %s" % (checksum_xz.hexdigest(), int(os.path.getsize(xz)), xz))


def export(tag: Tag, silent: bool = False, skip_docs: bool = False) -> None:
    make_dist(tag.text)
    print("Exporting tag:", tag.text)
    archivename = f"Python-{tag.text}"
    # I have not figured out how to get git to directly produce an
    # archive directory like hg can, so use git to produce a temporary
    # tarball then expand it with tar.
    archivetempfile = f"{archivename}.tar"
    run_cmd(
        [
            "git",
            "archive",
            "--format=tar",
            f"--prefix={archivename}/",
            "-o",
            archivetempfile,
            tag.gitname,
        ],
        silent=silent,
    )
    with pushd(tag.text):
        archivetempfile = f"../{archivetempfile}"
        run_cmd(["tar", "-xf", archivetempfile], silent=silent)
        os.unlink(archivetempfile)
        with pushd(archivename):
            # Touch a few files that get generated so they're up-to-date in
            # the tarball.
            #
            # Note, with the demise of "make touch" and the hg touch
            # extension, touches should not be needed anymore,
            # but keep it for now as a reminder.
            maybe_touchables = [
                "Include/Python-ast.h",
                "Include/internal/pycore_ast.h",
                "Include/internal/pycore_ast_state.h",
                "Python/Python-ast.c",
                "Python/opcode_targets.h",
            ]
            touchables = [file for file in maybe_touchables if os.path.exists(file)]
            print(
                "Touching:",
                COMMASPACE.join(name.rsplit("/", 1)[-1] for name in touchables),
            )
            for name in touchables:
                os.utime(name, None)

            # build docs *before* we do "blurb export"
            # because docs now depend on Misc/NEWS.d
            # and we remove Misc/NEWS.d as part of cleanup for export
            #
            # If --skip-docs is provided we don't build and docs.
            if not skip_docs and (tag.is_final or tag.level == "rc"):
                docdist = build_docs()

            print("Using blurb to build Misc/NEWS")
            run_cmd(["blurb", "merge"], silent=silent)

            # Remove files we don't want to ship in tarballs.
            print("Removing VCS .*ignore, .git*, Misc/NEWS.d, et al")
            for name in (
                ".gitattributes",
                ".gitignore",
                ".hgignore",
                ".hgeol",
                ".hgtags",
                ".hgtouch",
                ".bzrignore",
                ".codecov.yml",
                ".mention-bot",
                ".travis.yml",
            ):
                try:
                    os.unlink(name)
                except OSError:
                    pass

            # Remove directories we don't want to ship in tarballs.
            run_cmd(["blurb", "export"], silent=silent)
            for name in (".azure-pipelines", ".git", ".github", ".hg"):
                shutil.rmtree(name, ignore_errors=True)

        if not skip_docs and (tag.is_final or tag.level == "rc"):
            shutil.copytree(docdist, "docs")

        with pushd(os.path.join(archivename, "Doc")):
            print("Removing doc build artifacts")
            shutil.rmtree("venv", ignore_errors=True)
            shutil.rmtree("build", ignore_errors=True)
            shutil.rmtree("dist", ignore_errors=True)
            shutil.rmtree("tools/docutils", ignore_errors=True)
            shutil.rmtree("tools/jinja2", ignore_errors=True)
            shutil.rmtree("tools/pygments", ignore_errors=True)
            shutil.rmtree("tools/sphinx", ignore_errors=True)

        with pushd(archivename):
            print("Zapping pycs")
            run_cmd(
                [
                    "find",
                    ".",
                    "-depth",
                    "-name",
                    "__pycache__",
                    "-exec",
                    "rm",
                    "-rf",
                    "{}",
                    ";",
                ],
                silent=silent,
            )
            run_cmd(
                ["find", ".", "-name", "*.py[co]", "-exec", "rm", "-f", "{}", ";"],
                silent=silent,
            )

        os.mkdir("src")
        tarball(archivename, tag.committed_at.strftime("%Y-%m-%d %H:%M:%SZ"))
    print()
    print(f"**Now extract the archives in {tag.text}/src and run the tests**")
    print("**You may also want to run make install and re-test**")


def build_docs() -> str:
    """Build and tarball the documentation"""
    print("Building docs")
    with tempfile.TemporaryDirectory() as venv:
        run_cmd(["python3", "-m", "venv", venv])
        pip = os.path.join(venv, "bin", "pip")
        run_cmd([pip, "install", "-r", "Doc/requirements.txt"])
        sphinx_build = os.path.join(venv, "bin", "sphinx-build")
        blurb = os.path.join(venv, "bin", "blurb")
        with pushd("Doc"):
            run_cmd(
                ["make", "dist", "SPHINXBUILD=" + sphinx_build, "BLURB=" + blurb],
                env={**os.environ, "SPHINXOPTS": "-j10"},
            )
            return os.path.abspath("dist")


def upload(tag: Tag, username: str) -> None:
    """scp everything to dinsdale"""
    address = f'"{username}@dinsdale.python.org:'

    def scp(from_loc: str, to_loc: str) -> None:
        run_cmd(["scp", from_loc, address + to_loc])

    with pushd(tag.text):
        print("Uploading source tarballs")
        scp("src", f"/data/python-releases/{tag.nickname}")
        print("Upload doc tarballs")
        scp("docs", f"/data/python-releases/doc/{tag.nickname}")
        print(
            "* Now change the permissions on the tarballs so they are "
            "writable by the webmaster group. *"
        )


def make_tag(tag: Tag, *, sign_gpg: bool = True) -> bool:
    # make sure we've run blurb export
    good_files = glob.glob("Misc/NEWS.d/" + str(tag) + ".rst")
    bad_files = list(glob.glob("Misc/NEWS.d/next/*/0*.rst"))
    bad_files.extend(glob.glob("Misc/NEWS.d/next/*/2*.rst"))
    if bad_files or not good_files:
        print('It doesn\'t look like you ran "blurb release" yet.')
        if bad_files:
            print("There are still reST files in NEWS.d/next/...")
        if not good_files:
            print(f"There is no Misc/NEWS.d/{tag}.rst file.")
        if input("Are you sure you want to tag? (y/n) > ") not in ("y", "yes"):
            print("Aborting.")
            return False

    # make sure we're on the correct branch
    if tag.patch > 0:
        if (
            get_output(["git", "name-rev", "--name-only", "HEAD"]).strip().decode()
            != tag.basic_version
        ):
            print("It doesn't look like you're on the correct branch.")
            if input("Are you sure you want to tag? (y/n) > ").lower() not in (
                "y",
                "yes",
            ):
                print("Aborting.")
                return False

    if sign_gpg:
        print("Signing tag")
        uid = os.environ.get("GPG_KEY_FOR_RELEASE")
        if not uid:
            print("List of available private keys:")
            run_cmd(['gpg -K | grep -A 1 "^sec"'], shell=True)
            uid = input("Please enter key ID to use for signing: ")
        run_cmd(
            ["git", "tag", "-s", "-u", uid, tag.gitname, "-m", "Python " + str(tag)]
        )
    else:
        print("Creating tag")
        run_cmd(["git", "tag", tag.gitname, "-m", "Python " + str(tag)])

    return True


def done(tag: Tag) -> None:
    tweak_patchlevel(tag, done=True)


def main(argv: Any) -> None:
    chdir_to_repo_root()
    parser = get_arg_parser()
    options, args = parser.parse_args(argv)
    if options.skip_docs and not options.export:
        error("--skip-docs option has no effect without --export")
    if len(args) != 2:
        if "RELEASE_TAG" not in os.environ:
            parser.print_usage()
            sys.exit(1)
        tagname = os.environ["RELEASE_TAG"]
    else:
        tagname = args[1]
    tag = Tag(tagname)
    if not (options.export or options.upload):
        check_env()
    if options.bump:
        bump(tag)
    if options.tag:
        make_tag(tag)
    if options.export:
        export(tag, skip_docs=options.skip_docs)
    if options.upload:
        upload(tag, options.upload)
    if options.done:
        done(tag)


if __name__ == "__main__":
    main(sys.argv)<|MERGE_RESOLUTION|>--- conflicted
+++ resolved
@@ -37,11 +37,7 @@
 tag_cre = re.compile(r"(\d+)(?:\.(\d+)(?:\.(\d+))?)?(?:([ab]|rc)(\d+))?$")
 
 
-<<<<<<< HEAD
-class ReleaseShelf(Protocol):  # this will be easier to type in 3.13
-=======
 class ReleaseShelf(Protocol):
->>>>>>> 27ffbb41
     def close(self) -> None: ...
 
     @overload
