--- conflicted
+++ resolved
@@ -135,21 +135,12 @@
     release.tweak_readme(tag, filename=str(readme_file))
 
     # Assert
-<<<<<<< HEAD
     new_contents = readme_file.read_text()
-    new_lines = new_contents.splitlines()
+    new_lines = new_contents.split("\n")
     assert new_lines[0] == expected_version
     assert new_lines[1] == expected_underline
     assert expected_whatsnew in new_contents
     assert expected_docs in new_contents
     assert expected_pep_line in new_contents
-=======
-    original_lines = original_contents.split("\n")
-    new_contents = readme_file.read_text()
-    new_lines = new_contents.split("\n")
-    assert new_lines[0] == expected_version
-    assert new_lines[1] == expected_underline
-    assert new_lines[2:] == original_lines[2:]
     assert original_contents.endswith("\n")
-    assert new_contents.endswith("\n")
->>>>>>> c0f574f8
+    assert new_contents.endswith("\n")