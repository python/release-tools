#! /usr/bin/python3

"""Dump the sizes for the given files, suitable for pasting into content.ht"""

import hashlib
import os
import sys

DOT = '.'


# For consistency with historical use.
sort_order = {ext: i for i, ext in enumerate(
    ('tgz', 'tar.bz2', 'tar.xz', 'pdb.zip', 'amd64.msi', 'msi', 'chm', 'dmg'))}


def ignore(filename: str) -> bool:
    return not any(filename.endswith(DOT + ext) for ext in sort_order)


def key(filename: str) -> int:
    parts = filename.split(DOT)
    # Try 2 parts first.
    ext = DOT.join(parts[-2:])
    if ext not in sort_order:
        ext = parts[-1]
    # Let KeyError propagate.
    return sort_order.get(ext, 9999)


<<<<<<< HEAD
def main() -> None:
    for filename in sorted(sys.argv[1:], key=key):
        if ignore(filename):
            continue
        md5 = hashlib.md5()
        with open(filename, 'rb') as fp:
            md5.update(fp.read())
        size = os.stat(filename).st_size
        print('  {}  {:8}  {}'.format(md5.hexdigest(), size, filename))


if __name__ == '__main__':
    main()
=======
for filename in sorted(sys.argv[1:], key=key):
    if ignore(filename):
        continue
    md5 = hashlib.md5()
    with open(filename, 'rb') as fp:
        md5.update(fp.read())
    size = os.stat(filename).st_size
    print(f'  {md5.hexdigest()}  {size:8}  {filename}')
>>>>>>> 54e0b603
<|MERGE_RESOLUTION|>--- conflicted
+++ resolved
@@ -28,7 +28,6 @@
     return sort_order.get(ext, 9999)
 
 
-<<<<<<< HEAD
 def main() -> None:
     for filename in sorted(sys.argv[1:], key=key):
         if ignore(filename):
@@ -37,18 +36,4 @@
         with open(filename, 'rb') as fp:
             md5.update(fp.read())
         size = os.stat(filename).st_size
-        print('  {}  {:8}  {}'.format(md5.hexdigest(), size, filename))
-
-
-if __name__ == '__main__':
-    main()
-=======
-for filename in sorted(sys.argv[1:], key=key):
-    if ignore(filename):
-        continue
-    md5 = hashlib.md5()
-    with open(filename, 'rb') as fp:
-        md5.update(fp.read())
-    size = os.stat(filename).st_size
-    print(f'  {md5.hexdigest()}  {size:8}  {filename}')
->>>>>>> 54e0b603
+        print(f'  {md5.hexdigest()}  {size:8}  {filename}')